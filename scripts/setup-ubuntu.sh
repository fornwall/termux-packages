#!/usr/bin/env bash
set -e -u

PACKAGES=""

# For en_US.UTF-8 locale.
PACKAGES+=" locales"

# To provide /usr/bin/python as symlink to /usr/bin/python3
PACKAGES+=" python-is-python3"

# Used by build-package.sh and CI/CD scripts.
PACKAGES+=" curl"
PACKAGES+=" gnupg"

# Used for fetching package sources from Git repositories.
PACKAGES+=" git"

# Used for extracting package sources.
PACKAGES+=" lzip"
PACKAGES+=" tar"
PACKAGES+=" unzip"
PACKAGES+=" lrzip"
PACKAGES+=" lzop"
PACKAGES+=" lz4"
PACKAGES+=" zstd"

# Used by common build systems.
PACKAGES+=" autoconf"
PACKAGES+=" autogen"
PACKAGES+=" automake"
PACKAGES+=" autopoint"
PACKAGES+=" bison"
PACKAGES+=" flex"
PACKAGES+=" g++"
PACKAGES+=" g++-multilib"
PACKAGES+=" gawk"
PACKAGES+=" gettext"
PACKAGES+=" gperf"
PACKAGES+=" intltool"
PACKAGES+=" libglib2.0-dev"
PACKAGES+=" libltdl-dev"
PACKAGES+=" libtool-bin"
PACKAGES+=" m4"
PACKAGES+=" pkg-config"
PACKAGES+=" scons"

# Used to generate package documentation.
PACKAGES+=" asciidoc"
PACKAGES+=" asciidoctor"
PACKAGES+=" go-md2man"
PACKAGES+=" groff"
PACKAGES+=" help2man"
PACKAGES+=" pandoc"
PACKAGES+=" python3-docutils"
PACKAGES+=" python3-recommonmark"
PACKAGES+=" python3-myst-parser"
PACKAGES+=" python3-sphinx"
PACKAGES+=" python3-sphinx-rtd-theme"
PACKAGES+=" python3-sphinxcontrib.qthelp"
PACKAGES+=" scdoc"
PACKAGES+=" texinfo"
PACKAGES+=" txt2man"
PACKAGES+=" xmlto"
PACKAGES+=" xmltoman"

# Needed by python modules (e.g. asciinema) and some build systems.
PACKAGES+=" python3.10"
PACKAGES+=" python3.11"
PACKAGES+=" python3-pip"
PACKAGES+=" python3-setuptools"
PACKAGES+=" python-wheel-common"
PACKAGES+=" python3.10-venv"
PACKAGES+=" python3.11-venv"

# Needed by package bc.
PACKAGES+=" ed"

# Needed by gnunet.
PACKAGES+=" recutils"

# Provides utility hexdump which is needed by package bitcoin.
PACKAGES+=" bsdmainutils"

# Needed by package seafile-client.
PACKAGES+=" valac"

# Needed by package libgcrypt.
PACKAGES+=" fig2dev"

# Needed by package gimp.
PACKAGES+=" gegl"

# Needed by package libidn2.
PACKAGES+=" gengetopt"

# Needed by package dbus-glib.
PACKAGES+=" libdbus-1-dev"

# Needed by package below.
PACKAGES+=" libelf-dev"

# Needed by package ghostscript.
PACKAGES+=" libexpat1-dev"
PACKAGES+=" libjpeg-dev"

# Needed by package gimp3.
PACKAGES+=" librsvg2-dev"

# Needed by package news-flash-gtk.
PACKAGES+=" libsqlite3-dev"

# Needed by package fennel.
PACKAGES+=" lua5.3"

# Needed by package vlc.
PACKAGES+=" lua5.2"

# Needed by package luarocks.
PACKAGES+=" lua5.1"

# Used bt host build of package mariadb.
PACKAGES+=" libncurses5-dev"

# Needed to build neovim >= 8.0.0
PACKAGES+=" lua-lpeg"
PACKAGES+=" lua-mpack"

# Needed by host build of package ruby.
PACKAGES+=" libyaml-dev"

# Needed by package mkvtoolnix.
PACKAGES+=" ruby"

# Needed by host build of package nodejs.
PACKAGES+=" libc-ares-dev"
PACKAGES+=" libicu-dev"
# (for 32-bit arm builds):
PACKAGES+=" libc-ares-dev:i386 libssl-dev:i386 zlib1g-dev:i386"

# Needed by php.
PACKAGES+=" re2c"

# Needed by composer.
PACKAGES+=" php"
PACKAGES+=" php-xml"
PACKAGES+=" composer"

# Needed by package rust.
PACKAGES+=" libssl-dev" # Needed to build Rust
PACKAGES+=" llvm-17-dev"
PACKAGES+=" llvm-17-tools"
PACKAGES+=" clang-17"

# Needed for package smalltalk.
PACKAGES+=" libsigsegv-dev"
PACKAGES+=" zip"

# Needed for package sqlcipher.
PACKAGES+=" tcl"

# Needed by package swi-prolog.
PACKAGES+=" openssl"
PACKAGES+=" zlib1g-dev"

# For swift.
PACKAGES+=" lld"

# Needed by wrk.
PACKAGES+=" luajit"

# Needed by libduktape
PACKAGES+=" bc"

# needed by ovmf
PACKAGES+=" libarchive-tools"

# Needed by cavif-rs
PACKAGES+=" nasm"

# Needed by debianutils
PACKAGES+=" po4a"

# Needed by dgsh
PACKAGES+=" rsync"

# Needed by megacmd
PACKAGES+=" wget"

# Needed by codeblocks
PACKAGES+=" libwxgtk3.0-gtk3-dev"
PACKAGES+=" libgtk-3-dev"

# Needed by packages in unstable repository.
PACKAGES+=" comerr-dev"
PACKAGES+=" docbook-to-man"
PACKAGES+=" docbook-utils"
PACKAGES+=" erlang-nox"
PACKAGES+=" heimdal-multidev"
PACKAGES+=" libconfig-dev"
PACKAGES+=" libevent-dev"
PACKAGES+=" libgc-dev"
PACKAGES+=" libgmp-dev"
PACKAGES+=" libjansson-dev"
PACKAGES+=" libparse-yapp-perl"
PACKAGES+=" libreadline-dev"
PACKAGES+=" libunistring-dev"

# Needed by packages in X11 repository.
PACKAGES+=" alex"
PACKAGES+=" docbook-xsl-ns"
PACKAGES+=" gnome-common"
PACKAGES+=" gobject-introspection"
PACKAGES+=" gtk-doc-tools"
PACKAGES+=" gtk-update-icon-cache"
PACKAGES+=" happy"
PACKAGES+=" itstool"
PACKAGES+=" libdbus-glib-1-dev-bin"
PACKAGES+=" libgdk-pixbuf2.0-dev"
PACKAGES+=" libgl-dev"
PACKAGES+=" libwayland-dev"
PACKAGES+=" python-setuptools"
PACKAGES+=" sassc"
PACKAGES+=" texlive-extra-utils"
PACKAGES+=" unifdef"
PACKAGES+=" xfce4-dev-tools"
PACKAGES+=" xfonts-utils"
PACKAGES+=" desktop-file-utils"
PACKAGES+=" xutils-dev"

# Needed by packages in science repository
PACKAGES+=" protobuf-c-compiler"
PACKAGES+=" sqlite3"

# Needed by packages in game repository
PACKAGES+=" python3-yaml"

# Needed by gobject-introspection (termux_setup_gir).
PACKAGES+=" bash-static"

# Needed by apt.
PACKAGES+=" triehash"

# Needed by aspell dictionaries.
PACKAGES+=" aspell"

# Needed by package gdb.
PACKAGES+=" guile-3.0-dev"

# Needed by package kphp.
PACKAGES+=" python3-jsonschema"

# Needed by package lilypond.
PACKAGES+=" fontforge-nox"
PACKAGES+=" guile-3.0"
PACKAGES+=" python3-fontforge"
PACKAGES+=" texlive-metapost"

# Needed by proxmark3/proxmark3-git
PACKAGES+=" gcc-arm-none-eabi"

# Needed by pypy
PACKAGES+=" qemu-user-static"

# Required by cava
PACKAGES+=" xxd"

# Required by samba
PACKAGES+=" libjson-perl"

# Required for parsing repo.json
PACKAGES+=" jq"

# Required by txikijs's hostbuild step
PACKAGES+=" libcurl4-openssl-dev"

# Required by openjdk and other java packages
PACKAGES+=" openjdk-21-jdk-headless"

# Required by CGCT
PACKAGES+=" libdebuginfod-dev"

# Needed to set up CGCT and also to set up other packages
PACKAGES+=" patchelf"

# Needed by lldb for python integration
PACKAGES+=" swig"

# Do not require sudo if already running as root.
if [ "$(id -u)" = "0" ]; then
	SUDO=""
else
	SUDO="sudo"
fi

# Allow 32-bit packages.
$SUDO dpkg --add-architecture i386

# Add apt.llvm.org repo to get newer LLVM than Ubuntu provided
$SUDO cp $(dirname "$(realpath "$0")")/llvm-snapshot.gpg.key /etc/apt/trusted.gpg.d/apt.llvm.org.asc
$SUDO chmod a+r /etc/apt/trusted.gpg.d/apt.llvm.org.asc
{
	echo "deb http://apt.llvm.org/jammy/ llvm-toolchain-jammy main"
	echo "deb http://apt.llvm.org/jammy/ llvm-toolchain-jammy-17 main"
} | $SUDO tee /etc/apt/sources.list.d/apt-llvm-org.list > /dev/null

$SUDO apt-get -yq update

$SUDO env DEBIAN_FRONTEND=noninteractive \
	apt-get install -yq --no-install-recommends $PACKAGES

# Pip for python2.
curl -L --output /tmp/py2-get-pip.py https://bootstrap.pypa.io/pip/2.7/get-pip.py
$SUDO python2 /tmp/py2-get-pip.py
rm -f /tmp/py2-get-pip.py
$SUDO rm -f /usr/local/bin/pip

$SUDO locale-gen --purge en_US.UTF-8
echo -e 'LANG="en_US.UTF-8"\nLANGUAGE="en_US:en"\n' | $SUDO tee -a /etc/default/locale

. $(dirname "$(realpath "$0")")/properties.sh
$SUDO mkdir -p $TERMUX_PREFIX
<<<<<<< HEAD
$SUDO chown -R $(whoami) /data
=======
$SUDO chown -R $(whoami) /data
$SUDO ln -sf /data/data/com.termux/files/usr/opt/bionic-host /system
>>>>>>> 5888ce89
<|MERGE_RESOLUTION|>--- conflicted
+++ resolved
@@ -320,9 +320,4 @@
 
 . $(dirname "$(realpath "$0")")/properties.sh
 $SUDO mkdir -p $TERMUX_PREFIX
-<<<<<<< HEAD
-$SUDO chown -R $(whoami) /data
-=======
-$SUDO chown -R $(whoami) /data
-$SUDO ln -sf /data/data/com.termux/files/usr/opt/bionic-host /system
->>>>>>> 5888ce89
+$SUDO chown -R $(whoami) /data