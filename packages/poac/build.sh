--- conflicted
+++ resolved
@@ -14,11 +14,7 @@
 TERMUX_PKG_BLACKLISTED_ARCHES="arm, i686"
 
 termux_step_make() {
-<<<<<<< HEAD
-	make RELEASE=1 # Race conditions in build, <toml.hpp> not found with many cores: -j$TERMUX_MAKE_PROCESSES
-=======
-	make RELEASE=1 -j$TERMUX_PKG_MAKE_PROCESSES
->>>>>>> 9e90d1b3
+	make RELEASE=1 # Race conditions in build, <toml.hpp> not found with many cores: -j$TERMUX_PKG_MAKE_PROCESSES
 }
 
 termux_step_make_install() {
