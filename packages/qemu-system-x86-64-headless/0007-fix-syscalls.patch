diff -uNr qemu-8.2.0/linux-user/elfload.c qemu-8.2.0.mod/linux-user/elfload.c
--- qemu-8.2.0/linux-user/elfload.c	2023-12-19 23:24:34.000000000 +0200
+++ qemu-8.2.0.mod/linux-user/elfload.c	2024-06-12 18:12:21.007126338 +0300
@@ -3074,7 +3074,7 @@
                       abi_ulong guest_hiaddr)
 {
     /* In order to use host shmat, we must be able to honor SHMLBA.  */
-    uintptr_t align = MAX(SHMLBA, qemu_host_page_size);
+    uintptr_t align = MAX(/* SHMLBA */ getpagesize(), qemu_host_page_size);
 
     /* Sanity check the guest binary. */
     if (reserved_va) {
diff -uNr qemu-8.2.0/linux-user/mmap.c qemu-8.2.0.mod/linux-user/mmap.c
--- qemu-8.2.0/linux-user/mmap.c	2024-06-12 18:21:01.768575000 +0300
+++ qemu-8.2.0.mod/linux-user/mmap.c	2024-06-12 18:21:30.340658216 +0300
@@ -1097,7 +1097,7 @@
 
             /* In order to use the host shmat, we need to honor host SHMLBA.  */
             mmap_start = mmap_find_vma(0, shm_info.shm_segsz,
-                                       MAX(SHMLBA, shmlba));
+                                       MAX(/* SHMLBA */ getpagesize(), shmlba));
 
             if (mmap_start == -1) {
                 return -TARGET_ENOMEM;
diff -uNr qemu-8.2.0/linux-user/syscall.c qemu-8.2.0.mod/linux-user/syscall.c
--- qemu-8.2.0/linux-user/syscall.c	2024-06-12 18:10:51.058895969 +0300
+++ qemu-8.2.0.mod/linux-user/syscall.c	2024-06-12 18:12:21.011126348 +0300
@@ -48,7 +48,7 @@
 #include <poll.h>
 #include <sys/times.h>
 #include <sys/shm.h>
-#include <sys/sem.h>
+#include <linux/sem.h>
 #include <sys/statfs.h>
 #include <utime.h>
 #include <sys/sysinfo.h>
@@ -85,12 +85,17 @@
 #endif
 
 #define termios host_termios
+#define termios2 host_termios2
+#define ktermios host_ktermios
 #define winsize host_winsize
 #define termio host_termio
 #define sgttyb host_sgttyb /* same as target */
 #define tchars host_tchars /* same as target */
 #define ltchars host_ltchars /* same as target */
 
+#undef __ASM_GENERIC_TERMBITS_H
+#include <asm/termbits.h>
+
 #include <linux/termios.h>
 #include <linux/unistd.h>
 #include <linux/cdrom.h>
<<<<<<< HEAD
@@ -264,6 +269,39 @@
=======
@@ -285,6 +290,59 @@
>>>>>>> a1052e74
 #define __NR__llseek __NR_lseek
 #endif
 
+_syscall0(int, vhangup)
+
+#ifdef __NR_semget
+_syscall3(int, semget, key_t, key, int, nsems, int, semflg)
+#else
+static int
+semget (key_t key, int nsems, int semflg)
+{
+    return syscall (__NR_ipc, IPCOP_semget, key, nsems, semflg, NULL);
+}
+#endif
+
+#ifdef _NSIG_WORDS
+static int sigorset(sigset_t *dest, const sigset_t *a, const sigset_t *b)
+{
+    int i;
+    if (!dest || !a || !b)
+        return -1;
+    for (i = 0; i < _NSIG_WORDS; i++)
+        dest->sig[i] = a->sig[i] | b->sig[i];
+    return 0;
+}
+#else
+static int sigorset(sigset_t *dest, const sigset_t *a, const sigset_t *b)
+{
+    int i;
+    if (!dest || !a || !b)
+        return -1;
+    *dest = *a | *b;
+    return 0;
+}
+#endif
+
 /* Newer kernel ports have llseek() instead of _llseek() */
 #if defined(TARGET_NR_llseek) && !defined(TARGET_NR__llseek)
 #define TARGET_NR__llseek TARGET_NR_llseek
@@ -746,6 +804,9 @@
     defined(TARGET_NR_mq_timedreceive_time64)
 safe_syscall5(int, mq_timedreceive, int, mqdes, char *, msg_ptr,
               size_t, len, unsigned *, prio, const struct timespec *, timeout)
+_syscall1(int, mq_unlink, const char *, name)
+_syscall4(__kernel_mqd_t, mq_open, const char *, name, int, oflag, mode_t, mode,
+          struct mq_attr *, attr)
 #endif
 #if defined(TARGET_NR_copy_file_range) && defined(__NR_copy_file_range)
 safe_syscall6(ssize_t, copy_file_range, int, infd, loff_t *, pinoff,
@@ -1247,7 +1308,7 @@
 #endif
 
 #if defined(TARGET_NR_mq_open) && defined(__NR_mq_open)
-#include <mqueue.h>
+#include <linux/mqueue.h>
 
 static inline abi_long copy_from_user_mq_attr(struct mq_attr *attr,
                                               abi_ulong target_mq_attr_addr)
@@ -3800,6 +3861,8 @@
     return 0;
 }
 
+#define semid_ds __kernel_legacy_semid_ds
+
 static inline abi_long target_to_host_semid_ds(struct semid_ds *host_sd,
                                                abi_ulong target_addr)
 {
@@ -3879,6 +3942,16 @@
 	abi_ulong __buf;
 };
 
+#ifdef __NR_semctl
+_syscall4(int, semctl, int, semid, int, semnum, int, cmd, union semun, arg4)
+#else
+static int semctl(int semid, int semnum, int cmd, union semun arg4)
+{
+    return syscall(__NR_ipc, IPCOP_semctl, semid, semnum, cmd | 0x100,
+          arg4.__buf);
+}
+#endif
+
 static inline abi_long target_to_host_semarray(int semid, unsigned short **host_array,
                                                abi_ulong target_addr)
 {
@@ -4009,7 +4082,7 @@
 	case GETPID:
 	case GETNCNT:
 	case GETZCNT:
-            ret = get_errno(semctl(semid, semnum, cmd, NULL));
+            ret = get_errno(semctl(semid, semnum, cmd, (union semun) {.buf = NULL}));
             break;
     }
 
@@ -4144,7 +4217,7 @@
     host_md->msg_stime = tswapal(target_md->msg_stime);
     host_md->msg_rtime = tswapal(target_md->msg_rtime);
     host_md->msg_ctime = tswapal(target_md->msg_ctime);
-    host_md->__msg_cbytes = tswapal(target_md->__msg_cbytes);
+    host_md->msg_cbytes = tswapal(target_md->__msg_cbytes);
     host_md->msg_qnum = tswapal(target_md->msg_qnum);
     host_md->msg_qbytes = tswapal(target_md->msg_qbytes);
     host_md->msg_lspid = tswapal(target_md->msg_lspid);
@@ -4165,7 +4238,7 @@
     target_md->msg_stime = tswapal(host_md->msg_stime);
     target_md->msg_rtime = tswapal(host_md->msg_rtime);
     target_md->msg_ctime = tswapal(host_md->msg_ctime);
-    target_md->__msg_cbytes = tswapal(host_md->__msg_cbytes);
+    target_md->__msg_cbytes = tswapal(host_md->msg_cbytes);
     target_md->msg_qnum = tswapal(host_md->msg_qnum);
     target_md->msg_qbytes = tswapal(host_md->msg_qbytes);
     target_md->msg_lspid = tswapal(host_md->msg_lspid);
@@ -5558,6 +5631,9 @@
     return get_errno(safe_ioctl(fd, ie->host_cmd, filter));
 }
 
+#undef winsize
+#undef termio
+
 IOCTLEntry ioctl_entries[] = {
 #define IOCTL(cmd, access, ...) \
     { TARGET_ ## cmd, cmd, #cmd, access, 0, {  __VA_ARGS__ } },
@@ -9405,7 +9481,7 @@
             return ret;
         }
 #endif
-#ifdef TARGET_NR_stime /* not on alpha */
+#if 0 //def TARGET_NR_stime /* not on alpha */
     case TARGET_NR_stime:
         {
             struct timespec ts;
@@ -9469,7 +9545,7 @@
         }
         return ret;
 #endif
-#if defined(TARGET_NR_futimesat)
+#if 0 && defined(TARGET_NR_futimesat)
     case TARGET_NR_futimesat:
         {
             struct timeval *tvp, tv[2];
@@ -9513,7 +9589,7 @@
         if (!(p = lock_user_string(arg2))) {
             return -TARGET_EFAULT;
         }
-        ret = get_errno(faccessat(arg1, p, arg3, arg4));
+        ret = get_errno(faccessat(arg1, p, arg3, 0)); // https://github.com/termux/proot/discussions/291
         unlock_user(p, arg2, 0);
         return ret;
 #endif
@@ -12921,7 +12997,7 @@
     /* Not implemented for now... */
 /*     case TARGET_NR_mq_notify: */
 /*         break; */
-
+#if 0
     case TARGET_NR_mq_getsetattr:
         {
             struct mq_attr posix_mq_attr_in, posix_mq_attr_out;
@@ -12939,6 +13015,7 @@
         }
         return ret;
 #endif
+#endif
 
 #ifdef CONFIG_SPLICE
 #ifdef TARGET_NR_tee<|MERGE_RESOLUTION|>--- conflicted
+++ resolved
@@ -52,11 +52,7 @@
  #include <linux/termios.h>
  #include <linux/unistd.h>
  #include <linux/cdrom.h>
-<<<<<<< HEAD
-@@ -264,6 +269,39 @@
-=======
-@@ -285,6 +290,59 @@
->>>>>>> a1052e74
+@@ -285,6 +290,39 @@
  #define __NR__llseek __NR_lseek
  #endif
  
