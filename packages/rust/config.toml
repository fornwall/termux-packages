--- conflicted
+++ resolved
@@ -12,6 +12,7 @@
     "i686-linux-android",
     "x86_64-linux-android",
     "wasm32-unknown-unknown",
+    "wasm32-wasi",
 ]
 rustc = "@RUSTC@"
 cargo = "@CARGO@"
@@ -61,8 +62,6 @@
 llvm-config = "@TERMUX_PREFIX@/bin/llvm-config"
 profiler = true
 
-<<<<<<< HEAD
-=======
 [target.wasm32-wasi]
 wasi-root = "@TERMUX_PREFIX@/share/wasi-sysroot"
 
@@ -72,7 +71,6 @@
 [target.wasm32-wasip2]
 wasi-root = "@TERMUX_PREFIX@/share/wasi-sysroot"
 
->>>>>>> b5b1e2f4
 [dist]
 src-tarball = false
 compression-formats = ["gz"]
