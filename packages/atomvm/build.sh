TERMUX_PKG_HOMEPAGE=https://github.com/bettio/AtomVM
TERMUX_PKG_DESCRIPTION="The minimal Erlang VM implementation"
TERMUX_PKG_LICENSE="Apache-2.0"
TERMUX_PKG_MAINTAINER="@termux"
TERMUX_PKG_VERSION="0.6.2"
TERMUX_PKG_SRCURL=https://github.com/atomvm/AtomVM/archive/refs/tags/v${TERMUX_PKG_VERSION}.tar.gz
TERMUX_PKG_SHA256=ebd7248ebe11c45d299a2b5195f3f543373b0018c565ef52560493a9624be524
TERMUX_PKG_AUTO_UPDATE=true
TERMUX_PKG_DEPENDS="zlib"
TERMUX_PKG_HOSTBUILD=true
TERMUX_PKG_EXTRA_CONFIGURE_ARGS="
-DAVM_BUILD_RUNTIME_ONLY=ON
"

termux_step_host_build() {
	# Kill daemon process left behind by host build
	trap 'killall epmd 2> /dev/null || /bin/true' EXIT

	termux_setup_cmake
<<<<<<< HEAD
	termux_setup_ninja
	cmake -G Ninja "$TERMUX_PKG_SRCDIR" $TERMUX_PKG_EXTRA_CONFIGURE_ARGS
	ninja -j $TERMUX_MAKE_PROCESSES PackBEAM
=======
	cmake "$TERMUX_PKG_SRCDIR" $TERMUX_PKG_EXTRA_CONFIGURE_ARGS
	make -j $TERMUX_PKG_MAKE_PROCESSES
>>>>>>> 9e90d1b3
}

termux_step_post_configure() {
	# We need the "PackBEAM" compiled for host.
	export PATH=$PATH:$TERMUX_PKG_HOSTBUILD_DIR/tools/packbeam
}

termux_step_make_install() {
	install -Dm700 "$TERMUX_PKG_BUILDDIR"/src/AtomVM \
		"$TERMUX_PREFIX"/bin/AtomVM
	install -Dm700 "$TERMUX_PKG_BUILDDIR"/tools/packbeam/PackBEAM \
		"$TERMUX_PREFIX"/bin/PackBEAM
}<|MERGE_RESOLUTION|>--- conflicted
+++ resolved
@@ -17,14 +17,9 @@
 	trap 'killall epmd 2> /dev/null || /bin/true' EXIT
 
 	termux_setup_cmake
-<<<<<<< HEAD
 	termux_setup_ninja
 	cmake -G Ninja "$TERMUX_PKG_SRCDIR" $TERMUX_PKG_EXTRA_CONFIGURE_ARGS
-	ninja -j $TERMUX_MAKE_PROCESSES PackBEAM
-=======
-	cmake "$TERMUX_PKG_SRCDIR" $TERMUX_PKG_EXTRA_CONFIGURE_ARGS
-	make -j $TERMUX_PKG_MAKE_PROCESSES
->>>>>>> 9e90d1b3
+	ninja -j $TERMUX_PKG_MAKE_PROCESSES PackBEAM
 }
 
 termux_step_post_configure() {
